package repo

import (
	"context"
	"time"

<<<<<<< HEAD
=======
	"github.com/google/go-github/v50/github"
	"github.com/google/uuid"
	"github.com/jackc/pgtype"
>>>>>>> e9f1357a
	"github.com/jackc/pgx/v4"
	"github.com/jackc/pgx/v4/pgxpool"
	"github.com/mergestat/mergestat/internal/db"
	"github.com/mergestat/mergestat/internal/helper"
	"github.com/mergestat/mergestat/queries"
	"github.com/mergestat/sqlq"
	"github.com/pkg/errors"
	"github.com/rs/zerolog"
)

// AutoImport implements the githubRepository auto-import job to automatically
// sync githubRepository from user- or org- accounts.
func AutoImport(pool *pgxpool.Pool) sqlq.HandlerFunc {
	var queries = db.New(pool)

	return func(ctx context.Context, job *sqlq.Job) (err error) {
		var l = zerolog.Ctx(ctx)
		var logger = job.Logger()
		var importError error
		var jobErrors error

		// start sending periodic keep-alive pings!
		go job.SendKeepAlive(ctx, job.KeepAlive-(5*time.Second)) //nolint:errcheck

		// fetch a list of all configured imports that are due now
		var imports []db.ListRepoImportsDueForImportRow
		if imports, err = queries.ListRepoImportsDueForImport(ctx); err != nil {
			logger.Errorf("failed to list repo import job: %v", err)
			l.Error().Msgf("failed to list repo import job: %v", err)
			return errors.Wrapf(sqlq.ErrSkipRetry, "failed to list repo import job: %v", err)
		}

		logger.Infof("handling %d import(s)", len(imports))
		l.Info().Msgf("handling %d import(s)", len(imports))
		for _, imp := range imports {
			logger.Infof("executing import %s", imp.ID)
			l.Info().Msgf("executing import %s", imp.ID)
			var tx pgx.Tx // each import is executed within its own transaction
			if tx, err = pool.Begin(ctx); err != nil {
				return errors.Wrapf(err, "failed to start new database transaction")
			}
			var importStatus = db.UpdateImportStatusParams{Status: "RUNNING", ID: imp.ID}
			if err = queries.UpdateImportStatus(ctx, importStatus); err != nil {
				return errors.Wrapf(sqlq.ErrSkipRetry, "failed to update import status: %v", err)
			}
			// execute the import
			// if the execution fails for some reason, only that import is marked as failed
			// the job still continues executing.
<<<<<<< HEAD
			var importError error
			if imp.VendorName == "github" {
				importError = handleGithubImport(ctx, queries.WithTx(tx), imp)
			} else if imp.VendorName == "bitbucket" {
				importError = handleBitbucketImport(ctx, queries.WithTx(tx), imp)
			} else if imp.VendorName == "gitlab" {
				importError = handleGitlabImport(ctx, queries.WithTx(tx), imp)
			} else {
				importError = errors.Errorf("unknown vendor: %s", imp.VendorName)
			}

			if importError != nil {
=======
			if importError = handleImport(ctx, queries.WithTx(tx), imp, l); importError != nil {
>>>>>>> e9f1357a
				logger.Warnf("import(%s) failed: %v", imp.ID, importError.Error())
				l.Warn().Msgf("import(%s) failed: %v", imp.ID, importError.Error())

				if err = tx.Rollback(ctx); err != nil {
					jobErrors = errors.Wrap(err, "failed to rollback transaction")
					return jobErrors
				}

				jobErrors = errors.Wrap(importError, "failed to handle import")

			} else {
				// if the import was successful, commit the changes
				if err = tx.Commit(ctx); err != nil {
					jobErrors = errors.Wrapf(err, "failed to commit database transaction")
					return jobErrors
				}
				logger.Infof("import(%s) was successful", imp.ID)
				l.Info().Msgf("import(%s) was successful", imp.ID)
			}

			importStatus = db.UpdateImportStatusParams{Status: "SUCCESS", ID: imp.ID}
			if importError != nil {
				importStatus.Status, importStatus.Error = "FAILURE", importError.Error()
			}

			// import status updates happen outside the transaction in which the import was processed.
			// this is so that even if the transaction is marked as errored, we could still go ahead and update
			// the job status.
			if err = queries.UpdateImportStatus(ctx, importStatus); err != nil {
				jobErrors = errors.Wrapf(sqlq.ErrSkipRetry, "failed to update import status: %v", err)
				return jobErrors
			}
		}
		return jobErrors
	}
}

<<<<<<< HEAD
=======
// handleImport handles execution of a given import configuration
func handleImport(ctx context.Context, qry *db.Queries, imp db.ListRepoImportsDueForImportRow, l *zerolog.Logger) (err error) {
	var repoOwner, ghToken string
	var removeDeletedRepos, defaultSyncTypes = true, make([]string, 0) //nolint:ineffassign
	var repos []*githubRepository
	var resp *github.Response

	if ghToken, err = fetchGitHubTokenFromDB(ctx, qry); err != nil {
		return err
	}

	ts := oauth2.StaticTokenSource(
		&oauth2.Token{AccessToken: ghToken},
	)

	tc := oauth2.NewClient(ctx, ts)
	if len(ghToken) <= 0 {
		tc = nil
	}

	client := github.NewClient(tc)

	if len(ghToken) > 0 {
		// we check the rate limit before any call to the GitHub API
		if _, resp, err = client.RateLimits(ctx); err != nil {
			return err
		}

		helper.RestRatelimitHandler(ctx, resp, l, queries.NewQuerier(qry), true)
	}

	// determine the kind of import (Org vs. User) and parse the settings
	switch imp.Type {
	case "GITHUB_ORG":
		var settings struct {
			Org                string   `json:"org"`
			RemoveDeletedRepos bool     `json:"removeDeletedRepos"`
			DefaultSyncTypes   []string `json:"defaultSyncTypes"`
		}
		if err = json.Unmarshal(imp.Settings.Bytes, &settings); err != nil {
			return errors.Wrapf(err, "failed to parse import settings")
		}

		repoOwner = settings.Org
		removeDeletedRepos = settings.RemoveDeletedRepos
		defaultSyncTypes = settings.DefaultSyncTypes

		if repos, err = fetchGitHubReposByOrg(ctx, client, repoOwner, ghToken, l, qry); err != nil {
			return err
		}
	case "GITHUB_USER":
		var settings struct {
			User               string   `json:"user"`
			RemoveDeletedRepos bool     `json:"removeDeletedRepos"`
			DefaultSyncTypes   []string `json:"defaultSyncTypes"`
		}
		if err = json.Unmarshal(imp.Settings.Bytes, &settings); err != nil {
			return errors.Wrapf(err, "failed to parse import settings")
		}

		repoOwner = settings.User
		removeDeletedRepos = settings.RemoveDeletedRepos
		defaultSyncTypes = settings.DefaultSyncTypes

		if repos, err = fetchGitHubReposByUser(ctx, client, repoOwner, ghToken, l, qry); err != nil {
			return err
		}
	default:
		return errors.Errorf("unknown import type: %s", imp.Type)
	}

	// remove any deleted repositories
	if removeDeletedRepos {
		var params = db.DeleteRemovedReposParams{Column1: imp.ID, Column2: repoUrls(repos, repoOwner)}
		if err = qry.DeleteRemovedRepos(ctx, params); err != nil {
			return errors.Wrapf(err, "failed to remove deleted repositories")
		}
	}

	// capture list of existing repositories before we do the upsert below
	var existing []string
	if len(defaultSyncTypes) > 0 { // only if defaultSyncTypes is configured
		if existing, err = qry.GetRepoUrlFromImport(ctx, imp.ID); err != nil {
			return errors.Wrapf(err, "failed to enable default sync")
		}
	}

	// upsert all fetched repositories
	for _, repo := range repos {
		var opts = db.UpsertRepoParams{
			Repo:         fmt.Sprintf("https://github.com/%s/%s", repoOwner, repo.Name),
			IsGithub:     sql.NullBool{Bool: true, Valid: true},
			RepoImportID: uuid.NullUUID{Valid: true, UUID: imp.ID},
			Tags:         pgtype.JSONB{Status: pgtype.Present, Bytes: []byte(repo.Topics)},
		}
		if err = qry.UpsertRepo(ctx, opts); err != nil {
			return errors.Wrapf(err, "failed to upsert repository")
		}
	}

	// (optional) configure default sync types
	if len(defaultSyncTypes) > 0 {
		// batch is a collection of newly added repositories
		var batch = difference(existing, repoUrls(repos, repoOwner))

		// convert batch into a collection of repo ids
		var ids []uuid.UUID
		if ids, err = qry.GetRepoIDsFromRepoImport(ctx, db.GetRepoIDsFromRepoImportParams{Importid: imp.ID, Reposurls: batch}); err != nil {
			return errors.Wrapf(err, "failed to enable default sync")
		}

		// for each new repo, enable the provided syncs
		for _, id := range ids {
			for _, syncType := range defaultSyncTypes {
				var params = db.InsertNewDefaultSyncParams{Repoid: id, Synctype: syncType}
				if err = qry.InsertNewDefaultSync(ctx, params); err != nil {
					return errors.Wrapf(err, "failed to enable default sync")
				}
			}
		}

		// enqueue all newly added syncs
		if err = qry.EnqueueAllSyncs(ctx); err != nil {
			return errors.Wrapf(err, "failed to enable default sync")
		}
	}

	return qry.MarkRepoImportAsUpdated(ctx, imp.ID)
}

func repoUrls(repos []*githubRepository, repoOwner string) []string {
	var ret = make([]string, len(repos))
	for i, repo := range repos {
		ret[i] = fmt.Sprintf("https://github.com/%s/%s", repoOwner, repo.Name)
	}
	return ret
}

>>>>>>> e9f1357a
// adapted from https://stackoverflow.com/a/45428032/6611700
func difference(existing, new []string) []string {
	if len(existing) == 0 {
		return new // early exit path
	}

	var ex = make(map[string]struct{}, len(existing)) // set of all existing items
	for _, x := range existing {
		ex[x] = struct{}{}
	}

	var diff []string
	for _, x := range new {
		if _, found := ex[x]; !found {
			diff = append(diff, x)
		}
	}

	return diff
<<<<<<< HEAD
=======
}

// TODO(ramirocastillo):Move this fn to the helper package
// fetchGitHubTokenFromDB is a temporary helper function for retrieving the most recently added GITHUB_PAT service credential from the DB.
// It's "temporary" because the way credentials are managed and retrieved will likely need to be much more robust in the future.
func fetchGitHubTokenFromDB(ctx context.Context, qry *db.Queries) (string, error) {
	var credentials string
	var err error
	encryptionSecret := os.Getenv("ENCRYPTION_SECRET")

	if credentials, err = qry.FetchGitHubToken(ctx, encryptionSecret); err != nil && !errors.Is(err, pgx.ErrNoRows) {
		return credentials, fmt.Errorf("could not retrieve GitHub PAT from database: %v", err)
	}

	if len(credentials) <= 0 {
		// default to the `GITHUB_TOKEN` env var if nothing in the DB
		credentials = os.Getenv("GITHUB_TOKEN")
	}

	return string(credentials), nil
}

// fetchGitHubReposByOrg fetch all repos from a given organization, if a github token is not
// provided will search only public repos
func fetchGitHubReposByOrg(ctx context.Context, client *github.Client, repoOwner string, ghToken string, l *zerolog.Logger, qry *db.Queries) ([]*githubRepository, error) {
	var repositories []*githubRepository
	var repos []*github.Repository
	var err error
	var typeOfRepo string
	var resp *github.Response

	if len(ghToken) <= 0 {
		typeOfRepo = "public"
	}
	opt := &github.RepositoryListByOrgOptions{Type: typeOfRepo}

	for {
		if repos, resp, err = client.Repositories.ListByOrg(ctx, repoOwner, opt); err != nil {
			return repositories, err
		}

		if len(ghToken) > 0 {
			// we check the rate limit after a call to the GitHub API
			helper.RestRatelimitHandler(ctx, resp, l, queries.NewQuerier(qry), true)
		}

		for _, repo := range repos {

			jsonStr, err := json.Marshal(&repo.Topics)
			if err != nil {
				return repositories, err
			}

			repositories = append(repositories, &githubRepository{Name: *repo.Name, Owner: string(*repo.Owner.OrganizationsURL),
				Topics: string(jsonStr)})
		}
		if resp == nil {
			break
		}

		if resp.NextPage == 0 {
			break
		}
		opt.Page = resp.NextPage

	}
	return repositories, err
}

// fetchGitHubReposByUser fetch all repos from a given user, if a github token is not
// provided will search only public repos
func fetchGitHubReposByUser(ctx context.Context, client *github.Client, repoOwner string, ghToken string, l *zerolog.Logger, qry *db.Queries) ([]*githubRepository, error) {
	var repositories []*githubRepository
	var repos []*github.Repository
	var err error
	var typeOfRepo string
	var resp *github.Response

	if len(ghToken) <= 0 {
		typeOfRepo = "public"
	}
	opt := &github.RepositoryListOptions{Type: typeOfRepo}

	for {
		if repos, resp, err = client.Repositories.List(ctx, repoOwner, opt); err != nil {
			return repositories, err
		}

		if len(ghToken) > 0 {
			// we check the rate limit after a call to the GitHub API
			helper.RestRatelimitHandler(ctx, resp, l, queries.NewQuerier(qry), true)
		}

		for _, repo := range repos {

			jsonStr, err := json.Marshal(&repo.Topics)
			if err != nil {
				return repositories, err
			}

			repositories = append(repositories, &githubRepository{Name: *repo.Name, Owner: string(*repo.Owner.OrganizationsURL),
				Topics: string(jsonStr)})
		}

		if resp == nil {
			break
		}

		if resp.NextPage == 0 {
			break
		}
		opt.Page = resp.NextPage

	}

	return repositories, err
>>>>>>> e9f1357a
}<|MERGE_RESOLUTION|>--- conflicted
+++ resolved
@@ -4,17 +4,9 @@
 	"context"
 	"time"
 
-<<<<<<< HEAD
-=======
-	"github.com/google/go-github/v50/github"
-	"github.com/google/uuid"
-	"github.com/jackc/pgtype"
->>>>>>> e9f1357a
 	"github.com/jackc/pgx/v4"
 	"github.com/jackc/pgx/v4/pgxpool"
 	"github.com/mergestat/mergestat/internal/db"
-	"github.com/mergestat/mergestat/internal/helper"
-	"github.com/mergestat/mergestat/queries"
 	"github.com/mergestat/sqlq"
 	"github.com/pkg/errors"
 	"github.com/rs/zerolog"
@@ -28,7 +20,6 @@
 	return func(ctx context.Context, job *sqlq.Job) (err error) {
 		var l = zerolog.Ctx(ctx)
 		var logger = job.Logger()
-		var importError error
 		var jobErrors error
 
 		// start sending periodic keep-alive pings!
@@ -58,7 +49,6 @@
 			// execute the import
 			// if the execution fails for some reason, only that import is marked as failed
 			// the job still continues executing.
-<<<<<<< HEAD
 			var importError error
 			if imp.VendorName == "github" {
 				importError = handleGithubImport(ctx, queries.WithTx(tx), imp)
@@ -71,9 +61,6 @@
 			}
 
 			if importError != nil {
-=======
-			if importError = handleImport(ctx, queries.WithTx(tx), imp, l); importError != nil {
->>>>>>> e9f1357a
 				logger.Warnf("import(%s) failed: %v", imp.ID, importError.Error())
 				l.Warn().Msgf("import(%s) failed: %v", imp.ID, importError.Error())
 
@@ -111,147 +98,6 @@
 	}
 }
 
-<<<<<<< HEAD
-=======
-// handleImport handles execution of a given import configuration
-func handleImport(ctx context.Context, qry *db.Queries, imp db.ListRepoImportsDueForImportRow, l *zerolog.Logger) (err error) {
-	var repoOwner, ghToken string
-	var removeDeletedRepos, defaultSyncTypes = true, make([]string, 0) //nolint:ineffassign
-	var repos []*githubRepository
-	var resp *github.Response
-
-	if ghToken, err = fetchGitHubTokenFromDB(ctx, qry); err != nil {
-		return err
-	}
-
-	ts := oauth2.StaticTokenSource(
-		&oauth2.Token{AccessToken: ghToken},
-	)
-
-	tc := oauth2.NewClient(ctx, ts)
-	if len(ghToken) <= 0 {
-		tc = nil
-	}
-
-	client := github.NewClient(tc)
-
-	if len(ghToken) > 0 {
-		// we check the rate limit before any call to the GitHub API
-		if _, resp, err = client.RateLimits(ctx); err != nil {
-			return err
-		}
-
-		helper.RestRatelimitHandler(ctx, resp, l, queries.NewQuerier(qry), true)
-	}
-
-	// determine the kind of import (Org vs. User) and parse the settings
-	switch imp.Type {
-	case "GITHUB_ORG":
-		var settings struct {
-			Org                string   `json:"org"`
-			RemoveDeletedRepos bool     `json:"removeDeletedRepos"`
-			DefaultSyncTypes   []string `json:"defaultSyncTypes"`
-		}
-		if err = json.Unmarshal(imp.Settings.Bytes, &settings); err != nil {
-			return errors.Wrapf(err, "failed to parse import settings")
-		}
-
-		repoOwner = settings.Org
-		removeDeletedRepos = settings.RemoveDeletedRepos
-		defaultSyncTypes = settings.DefaultSyncTypes
-
-		if repos, err = fetchGitHubReposByOrg(ctx, client, repoOwner, ghToken, l, qry); err != nil {
-			return err
-		}
-	case "GITHUB_USER":
-		var settings struct {
-			User               string   `json:"user"`
-			RemoveDeletedRepos bool     `json:"removeDeletedRepos"`
-			DefaultSyncTypes   []string `json:"defaultSyncTypes"`
-		}
-		if err = json.Unmarshal(imp.Settings.Bytes, &settings); err != nil {
-			return errors.Wrapf(err, "failed to parse import settings")
-		}
-
-		repoOwner = settings.User
-		removeDeletedRepos = settings.RemoveDeletedRepos
-		defaultSyncTypes = settings.DefaultSyncTypes
-
-		if repos, err = fetchGitHubReposByUser(ctx, client, repoOwner, ghToken, l, qry); err != nil {
-			return err
-		}
-	default:
-		return errors.Errorf("unknown import type: %s", imp.Type)
-	}
-
-	// remove any deleted repositories
-	if removeDeletedRepos {
-		var params = db.DeleteRemovedReposParams{Column1: imp.ID, Column2: repoUrls(repos, repoOwner)}
-		if err = qry.DeleteRemovedRepos(ctx, params); err != nil {
-			return errors.Wrapf(err, "failed to remove deleted repositories")
-		}
-	}
-
-	// capture list of existing repositories before we do the upsert below
-	var existing []string
-	if len(defaultSyncTypes) > 0 { // only if defaultSyncTypes is configured
-		if existing, err = qry.GetRepoUrlFromImport(ctx, imp.ID); err != nil {
-			return errors.Wrapf(err, "failed to enable default sync")
-		}
-	}
-
-	// upsert all fetched repositories
-	for _, repo := range repos {
-		var opts = db.UpsertRepoParams{
-			Repo:         fmt.Sprintf("https://github.com/%s/%s", repoOwner, repo.Name),
-			IsGithub:     sql.NullBool{Bool: true, Valid: true},
-			RepoImportID: uuid.NullUUID{Valid: true, UUID: imp.ID},
-			Tags:         pgtype.JSONB{Status: pgtype.Present, Bytes: []byte(repo.Topics)},
-		}
-		if err = qry.UpsertRepo(ctx, opts); err != nil {
-			return errors.Wrapf(err, "failed to upsert repository")
-		}
-	}
-
-	// (optional) configure default sync types
-	if len(defaultSyncTypes) > 0 {
-		// batch is a collection of newly added repositories
-		var batch = difference(existing, repoUrls(repos, repoOwner))
-
-		// convert batch into a collection of repo ids
-		var ids []uuid.UUID
-		if ids, err = qry.GetRepoIDsFromRepoImport(ctx, db.GetRepoIDsFromRepoImportParams{Importid: imp.ID, Reposurls: batch}); err != nil {
-			return errors.Wrapf(err, "failed to enable default sync")
-		}
-
-		// for each new repo, enable the provided syncs
-		for _, id := range ids {
-			for _, syncType := range defaultSyncTypes {
-				var params = db.InsertNewDefaultSyncParams{Repoid: id, Synctype: syncType}
-				if err = qry.InsertNewDefaultSync(ctx, params); err != nil {
-					return errors.Wrapf(err, "failed to enable default sync")
-				}
-			}
-		}
-
-		// enqueue all newly added syncs
-		if err = qry.EnqueueAllSyncs(ctx); err != nil {
-			return errors.Wrapf(err, "failed to enable default sync")
-		}
-	}
-
-	return qry.MarkRepoImportAsUpdated(ctx, imp.ID)
-}
-
-func repoUrls(repos []*githubRepository, repoOwner string) []string {
-	var ret = make([]string, len(repos))
-	for i, repo := range repos {
-		ret[i] = fmt.Sprintf("https://github.com/%s/%s", repoOwner, repo.Name)
-	}
-	return ret
-}
-
->>>>>>> e9f1357a
 // adapted from https://stackoverflow.com/a/45428032/6611700
 func difference(existing, new []string) []string {
 	if len(existing) == 0 {
@@ -271,123 +117,4 @@
 	}
 
 	return diff
-<<<<<<< HEAD
-=======
-}
-
-// TODO(ramirocastillo):Move this fn to the helper package
-// fetchGitHubTokenFromDB is a temporary helper function for retrieving the most recently added GITHUB_PAT service credential from the DB.
-// It's "temporary" because the way credentials are managed and retrieved will likely need to be much more robust in the future.
-func fetchGitHubTokenFromDB(ctx context.Context, qry *db.Queries) (string, error) {
-	var credentials string
-	var err error
-	encryptionSecret := os.Getenv("ENCRYPTION_SECRET")
-
-	if credentials, err = qry.FetchGitHubToken(ctx, encryptionSecret); err != nil && !errors.Is(err, pgx.ErrNoRows) {
-		return credentials, fmt.Errorf("could not retrieve GitHub PAT from database: %v", err)
-	}
-
-	if len(credentials) <= 0 {
-		// default to the `GITHUB_TOKEN` env var if nothing in the DB
-		credentials = os.Getenv("GITHUB_TOKEN")
-	}
-
-	return string(credentials), nil
-}
-
-// fetchGitHubReposByOrg fetch all repos from a given organization, if a github token is not
-// provided will search only public repos
-func fetchGitHubReposByOrg(ctx context.Context, client *github.Client, repoOwner string, ghToken string, l *zerolog.Logger, qry *db.Queries) ([]*githubRepository, error) {
-	var repositories []*githubRepository
-	var repos []*github.Repository
-	var err error
-	var typeOfRepo string
-	var resp *github.Response
-
-	if len(ghToken) <= 0 {
-		typeOfRepo = "public"
-	}
-	opt := &github.RepositoryListByOrgOptions{Type: typeOfRepo}
-
-	for {
-		if repos, resp, err = client.Repositories.ListByOrg(ctx, repoOwner, opt); err != nil {
-			return repositories, err
-		}
-
-		if len(ghToken) > 0 {
-			// we check the rate limit after a call to the GitHub API
-			helper.RestRatelimitHandler(ctx, resp, l, queries.NewQuerier(qry), true)
-		}
-
-		for _, repo := range repos {
-
-			jsonStr, err := json.Marshal(&repo.Topics)
-			if err != nil {
-				return repositories, err
-			}
-
-			repositories = append(repositories, &githubRepository{Name: *repo.Name, Owner: string(*repo.Owner.OrganizationsURL),
-				Topics: string(jsonStr)})
-		}
-		if resp == nil {
-			break
-		}
-
-		if resp.NextPage == 0 {
-			break
-		}
-		opt.Page = resp.NextPage
-
-	}
-	return repositories, err
-}
-
-// fetchGitHubReposByUser fetch all repos from a given user, if a github token is not
-// provided will search only public repos
-func fetchGitHubReposByUser(ctx context.Context, client *github.Client, repoOwner string, ghToken string, l *zerolog.Logger, qry *db.Queries) ([]*githubRepository, error) {
-	var repositories []*githubRepository
-	var repos []*github.Repository
-	var err error
-	var typeOfRepo string
-	var resp *github.Response
-
-	if len(ghToken) <= 0 {
-		typeOfRepo = "public"
-	}
-	opt := &github.RepositoryListOptions{Type: typeOfRepo}
-
-	for {
-		if repos, resp, err = client.Repositories.List(ctx, repoOwner, opt); err != nil {
-			return repositories, err
-		}
-
-		if len(ghToken) > 0 {
-			// we check the rate limit after a call to the GitHub API
-			helper.RestRatelimitHandler(ctx, resp, l, queries.NewQuerier(qry), true)
-		}
-
-		for _, repo := range repos {
-
-			jsonStr, err := json.Marshal(&repo.Topics)
-			if err != nil {
-				return repositories, err
-			}
-
-			repositories = append(repositories, &githubRepository{Name: *repo.Name, Owner: string(*repo.Owner.OrganizationsURL),
-				Topics: string(jsonStr)})
-		}
-
-		if resp == nil {
-			break
-		}
-
-		if resp.NextPage == 0 {
-			break
-		}
-		opt.Page = resp.NextPage
-
-	}
-
-	return repositories, err
->>>>>>> e9f1357a
 }