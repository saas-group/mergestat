--- conflicted
+++ resolved
@@ -27,11 +27,7 @@
 SELECT COUNT(*) FROM mergestat.repo_imports WHERE import_status = 'RUNNING';
 
 -- name: UpsertRepo :exec
-<<<<<<< HEAD
-INSERT INTO public.repos (repo, repo_import_id, provider) VALUES($1, $2, $3)
-=======
-INSERT INTO public.repos (repo, is_github, repo_import_id, tags) VALUES($1, $2, $3, $4)
->>>>>>> e9f1357a
+INSERT INTO public.repos (repo, repo_import_id, provider, tags) VALUES($1, $2, $3, $4)
 ON CONFLICT (repo, (ref IS NULL)) WHERE ref IS NULL
 DO UPDATE SET tags = (
   SELECT COALESCE(jsonb_agg(DISTINCT x), jsonb_build_array()) FROM jsonb_array_elements(repos.tags || $4) x LIMIT 1);
