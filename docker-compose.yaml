--- conflicted
+++ resolved
@@ -18,14 +18,9 @@
   worker:
     # NOTE: to opt out of basic image pull tracking, comment out the current image
     # and uncomment the next line (which will pull from Docker Hub directly).
-<<<<<<< HEAD
-    # image: mergestat/worker:1.21.0-beta
-    image: images.mergestat.com/mergestat/worker:1.21.0-beta
-    privileged: true
-=======
     # image: mergestat/worker:1.21.1-beta
     image: images.mergestat.com/mergestat/worker:1.21.1-beta
->>>>>>> 3a8bcdee
+    privileged: true
     stop_grace_period: 10m
     restart: always
     depends_on:
